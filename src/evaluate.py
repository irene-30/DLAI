"""
Evaluates the fine-tuned LLM (Stage 2) on the GSM8K test set.
"""
import torch
from transformers import AutoModelForCausalLM
from datasets import load_dataset
from tqdm import tqdm

from src.utils import (
    get_llm_tokenizer, 
    parse_gsm8k_sample, 
    extract_final_answer,
    PATH_LLM_MODEL
)

def evaluate_model(model_path: str = PATH_LLM_MODEL):
    """
    Loads the fine-tuned model and computes accuracy on the test set.
    """
    print(f"--- 📊 Evaluating Model from {model_path} ---")
    device = torch.device("cuda" if torch.cuda.is_available() else "cpu")

    # 1. Load model and tokenizer
    tokenizer = get_llm_tokenizer()
    try:
        model = AutoModelForCausalLM.from_pretrained(model_path).to(device)
    except OSError:
        print(f"Error: No model found at {model_path}.")
        print("Please run 'python src/train.py llm' first.")
        return
        
    model.eval()

    # 2. Load test data
    test_data = load_dataset("gsm8k", "main")['test']
    print(f"Loaded {len(test_data)} test samples.")
    correct = 0
    total = 0
    
    for sample in tqdm(test_data, desc="Evaluating"):
        parsed = parse_gsm8k_sample(sample)
        if not parsed:
<<<<<<< HEAD
            print(f"Skipping sample {i}: Failed to extract true answer.")
            continue
        
        #prompt, _, solution = parsed
        prompt=parsed['prompt']
        solution=parsed['solution']
        
=======
            print(f"Skipping sample {i}: Failed to parse.")
            continue
        
        #prompt, _, solution = parsed
        prompt = parsed['prompt']
        solution = parsed['solution']
>>>>>>> fe1e3eeb
        
        # Get ground truth answer
        true_answer = extract_final_answer(solution)
        if true_answer is None:
            print(f"Skipping sample {i}: Failed to extract true answer.")
            continue
            
        # 3. Generate response
        inputs = tokenizer(prompt, return_tensors="pt").to(device)
        with torch.no_grad():
            output = model.generate(
                **inputs,
                max_new_tokens=256, # Allow space for reasoning
                pad_token_id=tokenizer.pad_token_id,
                eos_token_id=tokenizer.eos_token_id
            )
        
        generated_text = tokenizer.decode(output[0], skip_special_tokens=True)
        
        # 4. Check for correctness
        pred_answer = extract_final_answer(generated_text)
        
        if pred_answer is not None and pred_answer == true_answer:
            correct += 1
        total += 1
        print(total)

    # 5. Report accuracy
    print(total)
    accuracy = (correct / total) * 100
    print("\n--- 📈 Evaluation Results ---")
    print(f"Correct: {correct}")
    print(f"Total:   {total}")
    print(f"Accuracy: {accuracy:.2f}%")
    print("-------------------------------")

if __name__ == "__main__":
    evaluate_model()<|MERGE_RESOLUTION|>--- conflicted
+++ resolved
@@ -40,22 +40,12 @@
     for sample in tqdm(test_data, desc="Evaluating"):
         parsed = parse_gsm8k_sample(sample)
         if not parsed:
-<<<<<<< HEAD
-            print(f"Skipping sample {i}: Failed to extract true answer.")
-            continue
-        
-        #prompt, _, solution = parsed
-        prompt=parsed['prompt']
-        solution=parsed['solution']
-        
-=======
             print(f"Skipping sample {i}: Failed to parse.")
             continue
         
         #prompt, _, solution = parsed
         prompt = parsed['prompt']
         solution = parsed['solution']
->>>>>>> fe1e3eeb
         
         # Get ground truth answer
         true_answer = extract_final_answer(solution)
